import React from 'react'
<<<<<<< HEAD
import { Link } from 'react-router'
import { cn } from '@/design-system'
=======
import { Link } from 'react-router-dom'
import { cn } from '@/lib/utils'
>>>>>>> 21a504fe

interface BackLinkProps {
  to: string
  children: React.ReactNode
  className?: string
}

/**
 * BackLink component - Styled navigation link with chevron for going back
 * Uses link styling with hover effects and chevron icon
 */
const BackLink: React.FC<BackLinkProps> = ({ to, children, className }) => {
  return (
    <Link 
      to={to}
      className={cn(
        'inline-flex items-center text-sm text-neutral-600 hover:text-neutral-900 transition-colors duration-200',
        'hover:underline decoration-1 underline-offset-2',
        className
      )}
    >
      <svg 
        className="w-4 h-4 mr-1.5" 
        fill="none" 
        stroke="currentColor" 
        viewBox="0 0 24 24"
      >
        <path 
          strokeLinecap="round" 
          strokeLinejoin="round" 
          strokeWidth={2} 
          d="M15 19l-7-7 7-7" 
        />
      </svg>
      {children}
    </Link>
  )
}

export { BackLink }<|MERGE_RESOLUTION|>--- conflicted
+++ resolved
@@ -1,11 +1,6 @@
 import React from 'react'
-<<<<<<< HEAD
-import { Link } from 'react-router'
-import { cn } from '@/design-system'
-=======
 import { Link } from 'react-router-dom'
 import { cn } from '@/lib/utils'
->>>>>>> 21a504fe
 
 interface BackLinkProps {
   to: string
