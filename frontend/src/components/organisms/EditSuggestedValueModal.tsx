import React, { useState, useEffect } from 'react'
import { Modal } from '@/components/organisms/Modal'
import { FormField } from '@/components/molecules/FormField'
import { Input } from '@/components/atoms/Input'
import { Button } from '@/components/atoms/Button'
import { MergeConfirmationModal } from '@/components/organisms/MergeConfirmationModal'
import { suggestedValuesApi } from '@/services/api'
import type { SuggestedValue, UpdateSuggestedValueRequest, SuggestedValueConflictData, SuggestedValueImpactData } from '@/types'

interface EditSuggestedValueModalProps {
  isOpen: boolean
  suggestedValue: SuggestedValue | null
  onClose: () => void
  onSubmit: (id: string, data: UpdateSuggestedValueRequest) => Promise<void>
  onDelete?: (suggestedValue: SuggestedValue) => Promise<void>
  onRefresh?: () => Promise<void>
  loading?: boolean
}

const EditSuggestedValueModal: React.FC<EditSuggestedValueModalProps> = ({
  isOpen,
  suggestedValue,
  onClose,
  onSubmit,
  onDelete,
  onRefresh,
  loading = false,
}) => {
  const [formData, setFormData] = useState<UpdateSuggestedValueRequest>({
    value: '',
    is_contextual: false,
  })
  const [errors, setErrors] = useState<Record<string, string>>({})
  const [conflictData, setConflictData] = useState<SuggestedValueConflictData | null>(null)
  const [showMergeModal, setShowMergeModal] = useState(false)
  const [mergeLoading, setMergeLoading] = useState(false)
  const [showDeleteConfirmation, setShowDeleteConfirmation] = useState(false)
  const [impactData, setImpactData] = useState<SuggestedValueImpactData | null>(null)
<<<<<<< HEAD
  const [_impactLoading, setImpactLoading] = useState(false) // TODO: Implement impact analysis loading state
=======
  const [_impactLoading, setImpactLoading] = useState(false)
>>>>>>> 21a504fe

  // Update form data when suggested value changes
  useEffect(() => {
    if (suggestedValue) {
      setFormData({
        value: suggestedValue.value,
        is_contextual: suggestedValue.is_contextual,
      })
      setErrors({})
    }
  }, [suggestedValue])

  const handleClose = () => {
    if (!loading && !mergeLoading) {
      setErrors({})
      setConflictData(null)
      setShowMergeModal(false)
      onClose()
    }
  }

  const validateForm = (): boolean => {
    const newErrors: Record<string, string> = {}

    if (!formData.value?.trim()) {
      newErrors.value = 'La valeur est requise'
    }

    // Auto-detect contextual values starting with $
    const isContextual = formData.value?.startsWith('$') || false
    setFormData(prev => ({ ...prev, is_contextual: isContextual }))

    setErrors(newErrors)
    return Object.keys(newErrors).length === 0
  }

  const handleSubmit = async (e: React.FormEvent) => {
    e.preventDefault()
    
    if (!suggestedValue || !validateForm()) {
      return
    }

    try {
      await onSubmit(suggestedValue.id, {
        value: formData.value?.trim(),
        is_contextual: formData.value?.startsWith('$') || false,
      })
      handleClose()
    } catch (error: any) {
      console.error('Error updating suggested value:', error)
      
      // Check if this is a conflict error with merge data
      if (error.response?.status === 409 && error.response?.data?.error === 'suggested_value_exists') {
        setConflictData(error.response.data.conflictData)
        setShowMergeModal(true)
        setErrors({}) // Clear any previous errors
      } else {
        setErrors({ submit: 'Erreur lors de la modification de la valeur suggérée' })
      }
    }
  }

  const handleMergeConfirm = async () => {
    if (!suggestedValue || !conflictData) return

    setMergeLoading(true)
    try {
      // Merge: remove current (source), keep existing (target)
      await suggestedValuesApi.merge(suggestedValue.id, conflictData.existingValue.id)
      
      // Close modals and refresh the list
      setShowMergeModal(false)
      setConflictData(null)
      handleClose()
      
      // Trigger parent refresh
      if (onRefresh) {
        await onRefresh()
      }
      
    } catch (error) {
      console.error('Error merging suggested values:', error)
      setErrors({ submit: 'Erreur lors de la fusion des valeurs suggérées' })
    } finally {
      setMergeLoading(false)
    }
  }

  const handleMergeCancel = () => {
    setShowMergeModal(false)
    setConflictData(null)
  }

  const handleDelete = async () => {
    if (!suggestedValue || !onDelete) return
    
    setImpactLoading(true)
    try {
      // Try to get impact analysis
      const response = await suggestedValuesApi.getImpact(suggestedValue.id)
      const impact = response.data
      
      if (impact.affectedEventsCount > 0) {
        // Impact detected - show detailed confirmation
        setImpactData(impact)
        onClose()
        setShowDeleteConfirmation(true)
      } else {
        // No impact - simple confirmation is enough
        if (window.confirm(`Supprimer la valeur "${suggestedValue.value}" ?`)) {
          await onDelete(suggestedValue)
          onClose()
        }
      }
    } catch (error) {
      console.error('Error getting impact analysis, using simple confirmation:', error)
      // API error - fallback to simple confirmation
      if (window.confirm(`Supprimer la valeur "${suggestedValue.value}" ?`)) {
        try {
          await onDelete(suggestedValue)
          onClose()
        } catch (deleteError) {
          console.error('Error deleting suggested value:', deleteError)
        }
      }
    } finally {
      setImpactLoading(false)
    }
  }

  const handleConfirmDelete = async () => {
    if (!suggestedValue || !onDelete) return
    
    try {
      await onDelete(suggestedValue)
      setShowDeleteConfirmation(false)
      handleClose()
    } catch (error) {
      console.error('Error deleting suggested value:', error)
    }
  }

  const handleCancelDelete = () => {
    setShowDeleteConfirmation(false)
    setImpactData(null)
  }

  const handleValueChange = (value: string) => {
    const isContextual = value.startsWith('$')
    setFormData({ 
      value, 
      is_contextual: isContextual 
    })
  }

  if (!suggestedValue) return null

  return (
    <>
      {/* Delete Confirmation Modal */}
      {showDeleteConfirmation && impactData && (
        <Modal
          isOpen={showDeleteConfirmation}
          onClose={handleCancelDelete}
          title="Confirmer la suppression"
          size="lg"
        >
          <div className="space-y-4">
            <div className="flex items-start space-x-3">
              <div className="flex-shrink-0">
                <div className="w-10 h-10 rounded-full bg-red-100 flex items-center justify-center">
                  <svg className="w-5 h-5 text-red-600" fill="none" stroke="currentColor" viewBox="0 0 24 24">
                    <path strokeLinecap="round" strokeLinejoin="round" strokeWidth={2} d="M12 9v2m0 4h.01m-6.938 4h13.856c1.54 0 2.502-1.667 1.732-2.5L13.732 4c-.77-.833-1.694-.833-2.464 0L3.34 16.5c-.77.833.192 2.5 1.732 2.5z" />
                  </svg>
                </div>
              </div>
              <div className="flex-1">
                <h3 className="text-lg font-medium text-neutral-900">
                  Suppression de la valeur "{suggestedValue.value}"
                </h3>
                <div className="mt-2 text-sm text-neutral-600">
                  Cette action est irréversible et aura les conséquences suivantes :
                </div>
              </div>
            </div>

            {/* Impact Summary */}
            <div className="bg-yellow-50 border border-yellow-200 rounded-lg p-4">
              <div className="flex items-center space-x-2 mb-2">
                <svg className="w-5 h-5 text-yellow-600" fill="none" stroke="currentColor" viewBox="0 0 24 24">
                  <path strokeLinecap="round" strokeLinejoin="round" strokeWidth={2} d="M13 16h-1v-4h-1m1-4h.01M21 12a9 9 0 11-18 0 9 9 0 0118 0z" />
                </svg>
                <span className="font-medium text-yellow-800">Impact sur les events</span>
              </div>
              <p className="text-sm text-yellow-700">
                <strong>{impactData.affectedEventsCount}</strong> event{impactData.affectedEventsCount !== 1 ? 's' : ''} utilise{impactData.affectedEventsCount !== 1 ? 'nt' : ''} cette valeur et ser{impactData.affectedEventsCount !== 1 ? 'ont' : 'a'} automatiquement mis à jour.
              </p>
            </div>

            {/* Affected Events List */}
            {impactData.affectedEventsCount > 0 && (
              <div className="max-h-48 overflow-y-auto border border-neutral-200 rounded-lg">
                <div className="px-3 py-2 bg-neutral-50 border-b border-neutral-200 text-sm font-medium text-neutral-700">
                  Events affectés
                </div>
                <div className="divide-y divide-neutral-200">
                  {impactData.affectedEvents.map((event) => (
                    <div key={event.id} className="px-3 py-2 text-sm">
                      <div className="font-medium text-neutral-900">{event.name}</div>
                      <div className="text-neutral-500">{event.page}</div>
                      <div className="text-xs text-neutral-400 mt-1">
                        Propriétés affectées: {event.matchingProperties.map(p => `${p.key}: ${JSON.stringify(p.value)}`).join(', ')}
                      </div>
                    </div>
                  ))}
                </div>
              </div>
            )}

            {/* Actions */}
            <div className="flex justify-end space-x-3 pt-4">
              <Button
                variant="outline"
                onClick={handleCancelDelete}
              >
                Annuler
              </Button>
              <Button
                variant="danger"
                onClick={handleConfirmDelete}
                loading={loading}
              >
                Confirmer la suppression
              </Button>
            </div>
          </div>
        </Modal>
      )}

      {/* Main Edit Modal */}
      <Modal
        isOpen={isOpen}
        onClose={handleClose}
        title="Modifier la valeur suggérée"
        size="md"
      >
      <form onSubmit={handleSubmit} className="space-y-4">
        {/* Value */}
        <FormField
          label="Valeur"
          required
          error={errors.value}
        >
          <Input
            value={formData.value || ''}
            onChange={(e) => handleValueChange(e.target.value)}
            placeholder="homepage, checkout, $page-name, $user-id..."
            disabled={loading}
          />
          <div className="text-sm text-neutral-500 mt-1">
            <p>• <strong>Valeur statique :</strong> "homepage", "checkout"</p>
            <p>• <strong>Valeur contextuelle :</strong> "$page-name", "$user-id" (commence par $)</p>
          </div>
        </FormField>

        {/* Type indicator */}
        {formData.value && (
          <div className="flex items-center space-x-2">
            <span className="text-sm text-neutral-600">Type détecté :</span>
            <span className={`inline-flex px-2 py-1 text-xs font-medium rounded-full ${
              formData.is_contextual 
                ? 'bg-purple-100 text-purple-800' 
                : 'bg-green-100 text-green-800'
            }`}>
              {formData.is_contextual ? 'Contextuelle' : 'Statique'}
            </span>
          </div>
        )}

        {/* Submit Error */}
        {errors.submit && (
          <div className="text-sm text-red-600 bg-red-50 border border-red-200 rounded-md p-3">
            {errors.submit}
          </div>
        )}

        {/* Actions */}
        <div className="flex justify-between pt-4">
          {onDelete && (
            <Button
              type="button"
              variant="danger"
              onClick={handleDelete}
              disabled={loading}
            >
              Supprimer
            </Button>
          )}
          <div className="flex space-x-3 ml-auto">
            <Button
              type="button"
              variant="outline"
              onClick={handleClose}
              disabled={loading}
            >
              Annuler
            </Button>
            <Button
              type="submit"
              variant="primary"
              loading={loading}
            >
              Modifier
            </Button>
          </div>
        </div>
      </form>
    </Modal>

    {/* Merge Confirmation Modal */}
    <MergeConfirmationModal
      isOpen={showMergeModal}
      conflictData={conflictData}
      onConfirm={handleMergeConfirm}
      onCancel={handleMergeCancel}
      loading={mergeLoading}
    />
    </>
  )
}

export { EditSuggestedValueModal }<|MERGE_RESOLUTION|>--- conflicted
+++ resolved
@@ -36,11 +36,7 @@
   const [mergeLoading, setMergeLoading] = useState(false)
   const [showDeleteConfirmation, setShowDeleteConfirmation] = useState(false)
   const [impactData, setImpactData] = useState<SuggestedValueImpactData | null>(null)
-<<<<<<< HEAD
-  const [_impactLoading, setImpactLoading] = useState(false) // TODO: Implement impact analysis loading state
-=======
   const [_impactLoading, setImpactLoading] = useState(false)
->>>>>>> 21a504fe
 
   // Update form data when suggested value changes
   useEffect(() => {
