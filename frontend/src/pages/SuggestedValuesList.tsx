import React, { useState, useEffect, useCallback } from 'react'
import { useParams, Navigate, Link } from 'react-router'
import { Button } from '@/components/atoms/Button'
import { Input } from '@/components/atoms/Input'
import { Badge } from '@/components/atoms/Badge'
import { BackLink } from '@/components/atoms/BackLink'
import { DataTable, type Column, type Action } from '@/components/organisms/DataTable'
import { CreateSuggestedValueModal } from '@/components/organisms/CreateSuggestedValueModal'
import { EditSuggestedValueModal } from '@/components/organisms/EditSuggestedValueModal'
import { suggestedValuesApi, productsApi } from '@/services/api'
import { doesProductNameMatchSlug } from '@/utils/slug'
import type { SuggestedValue, Product, CreateSuggestedValueRequest, UpdateSuggestedValueRequest } from '@/types'

/**
 * Suggested Values List Page
 * Manages suggested values for a specific product
 * Suggested values can be static ("homepage") or contextual ("$page-name")
 */
const SuggestedValuesList: React.FC = () => {
  const { productName } = useParams<{ productName: string }>()
  const [suggestedValues, setSuggestedValues] = useState<SuggestedValue[]>([])
  const [product, setProduct] = useState<Product | null>(null)
  const [loading, setLoading] = useState(true)
  const [searchQuery, setSearchQuery] = useState('')
  const [showCreateModal, setShowCreateModal] = useState(false)
  const [createLoading, setCreateLoading] = useState(false)
  const [editSuggestedValue, setEditSuggestedValue] = useState<SuggestedValue | null>(null)
  const [editLoading, setEditLoading] = useState(false)

  // Redirect if no productName
  if (!productName) {
    return <Navigate to="/products" replace />
  }

  const findProductBySlug = useCallback(async (productSlug: string) => {
    try {
      // Get all products and find the one that matches the slug
      const allProductsResponse = await productsApi.getAll()
      const targetProduct = allProductsResponse.data.find(product => 
        doesProductNameMatchSlug(product.name, productSlug)
      )
      return targetProduct
    } catch (error) {
      console.error('Error finding product by slug:', error)
      return null
    }
  }, [])

  const loadProduct = useCallback(async () => {
    try {
      const product = await findProductBySlug(productName!)
      if (!product) {
        console.error('Product not found for slug:', productName)
        return null
      }
      setProduct(product)
      return product
    } catch (error) {
      console.error('Error loading product:', error)
      return null
    }
  }, [productName, findProductBySlug])

  const loadSuggestedValues = useCallback(async (productId: string) => {
    try {
      const response = await suggestedValuesApi.getByProduct(productId)
      setSuggestedValues(response.data)
    } catch (error) {
      console.error('Error loading suggested values:', error)
    }
  }, [])

  const loadData = useCallback(async () => {
    setLoading(true)
    try {
      const productData = await loadProduct()
      if (productData) {
        await loadSuggestedValues(productData.id)
      }
    } finally {
      setLoading(false)
    }
  }, [loadProduct, loadSuggestedValues])

  // Load data on component mount
  useEffect(() => {
    loadData()
  }, [loadData])

  const handleCreateSuggestedValue = () => {
    setShowCreateModal(true)
  }

  const handleCreateSubmit = async (data: CreateSuggestedValueRequest) => {
    if (!product) return
    setCreateLoading(true)
    try {
      const response = await suggestedValuesApi.create(product.id, data)
      console.log('Suggested value created:', response.data)
      await loadSuggestedValues(product.id) // Reload the list
    } catch (error) {
      console.error('Error creating suggested value:', error)
      throw error
    } finally {
      setCreateLoading(false)
    }
  }

  const handleEditSuggestedValue = (suggestedValue: SuggestedValue) => {
    setEditSuggestedValue(suggestedValue)
  }

  const handleEditSubmit = async (id: string, data: UpdateSuggestedValueRequest) => {
    if (!product) return
    setEditLoading(true)
    try {
      const response = await suggestedValuesApi.update(id, data)
      console.log('Suggested value updated:', response.data)
      await loadSuggestedValues(product.id) // Reload the list
    } catch (error) {
      console.error('Error updating suggested value:', error)
      throw error
    } finally {
      setEditLoading(false)
    }
  }

  const handleDeleteSuggestedValue = async (suggestedValue: SuggestedValue) => {
    console.log('handleDeleteSuggestedValue called for:', suggestedValue.value)
    try {
      await suggestedValuesApi.delete(suggestedValue.id)
      console.log('Suggested value deleted:', suggestedValue)
      if (product) await loadSuggestedValues(product.id) // Reload the list
    } catch (error) {
      console.error('Error deleting suggested value:', error)
    }
  }

  // Filter suggested values based on search query
  const filteredSuggestedValues = suggestedValues.filter(suggestedValue => 
    suggestedValue.value.toLowerCase().includes(searchQuery.toLowerCase())
  )

  // Table columns configuration
  const columns: Column<SuggestedValue>[] = [
    {
      key: 'value',
      title: 'Valeur',
      render: (value, record) => (
        <div className="flex items-center space-x-3">
          <div className="font-medium text-neutral-900">
            {record.is_contextual ? (
              <span className="font-mono text-secondary-foreground">{value}</span>
            ) : (
              <span>{value}</span>
            )}
          </div>
          {record.is_contextual && (
            <Badge variant="secondary">
              Contextuelle
            </Badge>
          )}
        </div>
      ),
    },
    {
      key: 'is_contextual',
      title: 'Type',
      width: '120px',
      render: (value) => (
        <Badge variant={value ? 'secondary' : 'default'}>
          {value ? 'Contextuelle' : 'Statique'}
        </Badge>
      ),
    },
    {
      key: 'created_at',
      title: 'Créée le',
      width: '160px',
    },
    {
      key: 'updated_at',
      title: 'Modifiée le',
      width: '160px',
    },
  ]

  // Table actions
  const actions: Action<SuggestedValue>[] = [
    {
      label: 'Modifier',
      onClick: handleEditSuggestedValue,
      variant: 'secondary',
    },
  ]

  return (
    <div className="space-y-6">
      {/* Navigation */}
      <div className="flex items-center justify-between">
        <BackLink to={`/products/${productName}`}>Retour au produit</BackLink>
        <nav className="flex items-center space-x-2 text-sm text-neutral-600">
          <Link to="/products" className="hover:text-neutral-900">Produits</Link>
          <span>›</span>
          <Link to={`/products/${productName}`} className="hover:text-neutral-900">{product?.name || 'Chargement...'}</Link>
          <span>›</span>
          <Link to={`/products/${productName}/properties`} className="hover:text-neutral-900">Propriétés</Link>
          <span>›</span>
          <span className="text-neutral-900 font-medium">Valeurs suggérées</span>
        </nav>
      </div>

      {/* Header */}
      <div className="flex items-center justify-between">
        <div>
          <h1 className="text-3xl font-bold text-neutral-900">
            Valeurs suggérées
          </h1>
          <p className="text-neutral-600 mt-1">
            Valeurs réutilisables pour "{product?.name || 'Chargement...'}" • {suggestedValues.length} valeur{suggestedValues.length !== 1 ? 's' : ''}
          </p>
        </div>
        <Button variant="primary" onClick={handleCreateSuggestedValue}>
          <svg className="w-4 h-4 mr-2" fill="none" stroke="currentColor" viewBox="0 0 24 24">
            <path strokeLinecap="round" strokeLinejoin="round" strokeWidth={2} d="M12 4v16m8-8H4" />
          </svg>
          Créer une valeur
        </Button>
      </div>

      {/* Info Card */}
      <div className="bg-info/10 border border-info/20 rounded-lg p-4">
        <div className="flex items-start">
          <div className="text-info mr-3 mt-0.5">
            <svg className="w-5 h-5" fill="currentColor" viewBox="0 0 20 20">
              <path fillRule="evenodd" d="M18 10a8 8 0 11-16 0 8 8 0 0116 0zm-7-4a1 1 0 11-2 0 1 1 0 012 0zM9 9a1 1 0 000 2v3a1 1 0 001 1h1a1 1 0 100-2v-3a1 1 0 00-1-1H9z" clipRule="evenodd" />
            </svg>
          </div>
          <div>
            <h3 className="text-sm font-medium text-info-foreground">Types de valeurs</h3>
            <div className="text-sm text-info mt-1">
              <p><strong>Statiques :</strong> Valeurs fixes comme "homepage", "checkout"</p>
              <p><strong>Contextuelles :</strong> Variables dynamiques comme "$page-name", "$user-id"</p>
            </div>
          </div>
        </div>
      </div>

      {/* Search and Filters */}
      <div className="flex items-center justify-between">
        <div className="flex-1 max-w-md">
          <Input
            type="search"
            placeholder="Rechercher une valeur..."
            value={searchQuery}
            onChange={(e) => setSearchQuery(e.target.value)}
            className="w-full"
          />
        </div>
        <Button 
          variant="outline" 
          onClick={() => product && loadSuggestedValues(product.id)}
          title="Actualiser la liste"
          className="w-10 h-10 p-0 flex items-center justify-center ml-4"
        >
          <svg className="w-4 h-4" fill="none" stroke="currentColor" viewBox="0 0 24 24">
            <path strokeLinecap="round" strokeLinejoin="round" strokeWidth={2} d="M4 4v5h.582m15.356 2A8.001 8.001 0 004.582 9m0 0H9m11 11v-5h-.581m0 0a8.003 8.003 0 01-15.357-2m15.357 2H15" />
          </svg>
        </Button>
      </div>

      {/* Suggested Values Table */}
      <DataTable
        data={filteredSuggestedValues}
        columns={columns}
        actions={actions}
        loading={loading}
        emptyMessage="Aucune valeur suggérée trouvée. Créez votre première valeur pour commencer."
      />

      {/* Stats Footer */}
      {!loading && suggestedValues.length > 0 && (
        <div className="text-sm text-neutral-500">
          {filteredSuggestedValues.length} valeur{filteredSuggestedValues.length !== 1 ? 's' : ''} 
          {searchQuery && ` (filtré${filteredSuggestedValues.length !== 1 ? 's' : ''} sur ${suggestedValues.length})`}
        </div>
      )}

      {/* Create Suggested Value Modal */}
      <CreateSuggestedValueModal
        isOpen={showCreateModal}
        onClose={() => setShowCreateModal(false)}
        onSubmit={handleCreateSubmit}
        loading={createLoading}
      />

      {/* Edit Suggested Value Modal */}
      <EditSuggestedValueModal
        isOpen={!!editSuggestedValue}
        suggestedValue={editSuggestedValue}
        onClose={() => setEditSuggestedValue(null)}
        onSubmit={handleEditSubmit}
        onDelete={handleDeleteSuggestedValue}
<<<<<<< HEAD
        onRefresh={async () => {
          if (product) {
            await loadSuggestedValues(product.id)
          }
        }}
=======
        onRefresh={() => product ? loadSuggestedValues(product.id) : Promise.resolve()}
>>>>>>> 21a504fe
        loading={editLoading}
      />
    </div>
  )
}

export { SuggestedValuesList }<|MERGE_RESOLUTION|>--- conflicted
+++ resolved
@@ -1,5 +1,5 @@
 import React, { useState, useEffect, useCallback } from 'react'
-import { useParams, Navigate, Link } from 'react-router'
+import { useParams, Navigate, Link } from 'react-router-dom'
 import { Button } from '@/components/atoms/Button'
 import { Input } from '@/components/atoms/Input'
 import { Badge } from '@/components/atoms/Badge'
@@ -301,15 +301,7 @@
         onClose={() => setEditSuggestedValue(null)}
         onSubmit={handleEditSubmit}
         onDelete={handleDeleteSuggestedValue}
-<<<<<<< HEAD
-        onRefresh={async () => {
-          if (product) {
-            await loadSuggestedValues(product.id)
-          }
-        }}
-=======
         onRefresh={() => product ? loadSuggestedValues(product.id) : Promise.resolve()}
->>>>>>> 21a504fe
         loading={editLoading}
       />
     </div>
